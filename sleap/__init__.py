--- conflicted
+++ resolved
@@ -9,9 +9,6 @@
 from sleap.io.video import Video
 from sleap.instance import LabeledFrame, Instance, PredictedInstance
 from sleap.skeleton import Skeleton
-<<<<<<< HEAD
 import sleap.nn
-=======
 
-from sleap.version import __version__
->>>>>>> 7f811465
+from sleap.version import __version__