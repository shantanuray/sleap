""" Video reading and writing interfaces for different formats. """

import os

import h5py as h5
import cv2
import numpy as np
import attr
import cattr

from typing import Iterable, Union


@attr.s(auto_attribs=True, cmp=False)
class HDF5Video:
    """
    Video data stored as 4D datasets in HDF5 files can be imported into
    the sLEAP system with this class.

    Args:
        file: The name of the HDF5 file where the dataset with video data is stored.
        dataset: The name of the HDF5 dataset where the video data is stored.
        file_h5: The h5.File object that the underlying dataset is stored.
        dataset_h5: The h5.Dataset object that the underlying data is stored.
        input_format: A string value equal to either "channels_last" or "channels_first".
        This specifies whether the underlying video data is stored as:

            * "channels_first": shape = (frames, channels, width, height)
            * "channels_last": shape = (frames, width, height, channels)
    """

    file: str = attr.ib(default=None)
    dataset: str = attr.ib(default=None)
    input_format: str = attr.ib(default="channels_last")

    def __attrs_post_init__(self):

        # Handle cases where the user feeds in h5.File objects instead of filename
        if isinstance(self.file, h5.File):
            self.__file_h5 = self.file
            self.file = self.__file_h5.filename
        elif type(self.file) is str:
            try:
                self.__file_h5 = h5.File(self.file, 'r')
            except OSError as ex:
                raise FileNotFoundError(f"Could not find HDF5 file {self.file}") from ex
        else:
            self.__file_h5 = None

        # Handle the case when h5.Dataset is passed in
        if isinstance(self.dataset, h5.Dataset):
            self.__dataset_h5 = self.dataset
            self.__file_h5 = self.__dataset_h5.file
            self.dataset = self.__dataset_h5.name
        elif self.dataset is not None and type(self.dataset) is str:
            self.__dataset_h5 = self.__file_h5[self.dataset]
        else:
            self.__dataset_h5 = None


    @input_format.validator
    def check(self, attribute, value):
        if value not in ["channels_first", "channels_last"]:
            raise ValueError(f"HDF5Video input_format={value} invalid.")

        if value == "channels_first":
            self.__channel_idx = 1
            self.__width_idx = 2
            self.__height_idx = 3
        else:
            self.__channel_idx = 3
            self.__width_idx = 2
            self.__height_idx = 1

    # The properties and methods below complete our contract with the
    # higher level Video interface.

    @property
    def frames(self):
        return self.__dataset_h5.shape[0]

    @property
    def channels(self):
        return self.__dataset_h5.shape[self.__channel_idx]

    @property
    def width(self):
        return self.__dataset_h5.shape[self.__width_idx]

    @property
    def height(self):
        return self.__dataset_h5.shape[self.__height_idx]

    @property
    def dtype(self):
        return self.__dataset_h5.dtype

    @property
    def filename(self):
        return self.file

    def get_frame(self, idx) -> np.ndarray:
        """
        Get a frame from the underlying HDF5 video data.

        Args:
            idx: The index of the frame to get.

        Returns:
            The numpy.ndarray representing the video frame data.
        """
        frame = self.__dataset_h5[idx]

        if self.input_format == "channels_first":
            frame = np.transpose(frame, (2, 1, 0))

        return frame


@attr.s(auto_attribs=True, cmp=False)
class MediaVideo:
    """
    Video data stored in traditional media formats readable by FFMPEG can be loaded
    with this class. This class provides bare minimum read only interface on top of
    OpenCV's VideoCapture class.

    Args:
        filename: The name of the file (.mp4, .avi, etc)
        grayscale: Whether the video is grayscale or not. "auto" means detect
        based on first frame.
    """
    filename: str = attr.ib()
    # grayscale: bool = attr.ib(default=None, converter=bool)
    grayscale: bool = attr.ib()
    bgr: bool = attr.ib(default=True)
    _detect_grayscale = False

    @grayscale.default
    def __grayscale_default__(self):
        self._detect_grayscale = True
        return False

    def __attrs_post_init__(self):

        if not os.path.isfile(self.filename):
            raise FileNotFoundError(f"Could not find file video file named {self.filename}")

        # Try and open the file either locally in current directory or with full path
        self.__reader = cv2.VideoCapture(self.filename)

        # Lets grab a test frame to help us figure things out about the video
        self.__test_frame = self.get_frame(0, grayscale=False)

        # If the user specified None for grayscale bool, figure it out based on the
        # the first frame of data.
        if self._detect_grayscale is True:
            self.grayscale = bool(np.alltrue(self.__test_frame[..., 0] == self.__test_frame[..., -1]))

    # The properties and methods below complete our contract with the
    # higher level Video interface.

    @property
    def frames(self):
        return int(self.__reader.get(cv2.CAP_PROP_FRAME_COUNT))

    @property
    def frames_float(self):
        return self.__reader.get(cv2.CAP_PROP_FRAME_COUNT)

    @property
    def channels(self):
        if self.grayscale:
            return 1
        else:
            return self.__test_frame.shape[2]

    @property
    def width(self):
        return self.__test_frame.shape[1]

    @property
    def height(self):
        return self.__test_frame.shape[0]

    @property
    def dtype(self):
        return self.__test_frame.dtype

    def get_frame(self, idx, grayscale=None):
        if grayscale is None:
            grayscale = self.grayscale

        if self.__reader.get(cv2.CAP_PROP_POS_FRAMES) != idx:
            self.__reader.set(cv2.CAP_PROP_POS_FRAMES, idx)

        ret, frame = self.__reader.read()

        if grayscale:
            frame = frame[...,0][...,None]

        if self.bgr:
            frame = frame[...,::-1]

        return frame


@attr.s(auto_attribs=True, cmp=False)
class NumpyVideo:
    """
    Video data stored as Numpy array.

    Args:
        file: Either a filename to load or a numpy array of the data.

        * numpy data shape: (frames, width, height, channels)
    """
    file: attr.ib()

    def __attrs_post_init__(self):

        self.__frame_idx = 0
        self.__width_idx = 1
        self.__height_idx = 2
        self.__channel_idx = 3

        # Handle cases where the user feeds in np.array instead of filename
        if isinstance(self.file, np.ndarray):
            self.__data = self.file
            self.file = "Raw Video Data"
        elif type(self.file) is str:
            try:
                self.__data = np.load(self.file)
            except OSError as ex:
                raise FileNotFoundError(f"Could not find file {self.file}") from ex
        else:
            self.__data = None

    # The properties and methods below complete our contract with the
    # higher level Video interface.

    @property
    def filename(self):
        return self.file

    @property
    def frames(self):
        return self.__data.shape[self.__frame_idx]

    @property
    def channels(self):
        return self.__data.shape[self.__channel_idx]

    @property
    def width(self):
        return self.__data.shape[self.__width_idx]

    @property
    def height(self):
        return self.__data.shape[self.__height_idx]

    @property
    def dtype(self):
        return self.__data.dtype

    def get_frame(self, idx):
        return self.__data[idx]


@attr.s(auto_attribs=True, cmp=False)
class Video:
    """
    The top-level interface to any Video data used by sLEAP is represented by
    the :class:`.Video` class. This class provides a common interface for
    various supported video data backends. It provides the bare minimum of
    properties and methods that any video data needs to support in order to
    function with other sLEAP components. This interface currently only supports
    reading of video data, there is no write support. Unless one is creating a new video
    backend, this class should be instantiated from its various class methods
    for different formats. For example:

    >>> video = Video.from_hdf5(file='test.h5', dataset='box')
    >>> video = Video.from_media(file='test.mp4')

    Args:
        backend: A backend is and object that implements the following basic
        required methods and properties

        * Properties

            * :code:`frames`: The number of frames in the video
            * :code:`channels`: The number of channels in the video (e.g. 1 for grayscale, 3 for RGB)
            * :code:`width`: The width of each frame in pixels
            * :code:`height`: The height of each frame in pixels

        * Methods

            * :code:`get_frame(frame_index: int) -> np.ndarray(shape=(width, height, channels)`:
            Get a single frame from the underlying video data

    """

    backend: Union[HDF5Video, NumpyVideo, MediaVideo] = attr.ib()

    # Delegate to the backend
    def __getattr__(self, item):
        return getattr(self.backend, item)

    @property
    def num_frames(self) -> int:
        """The number of frames in the video. Just an alias for frames property."""
        return self.frames

    @property
    def shape(self):
        return (self.frames, self.height, self.width, self.channels)

    def __str__(self):
        """ Informal string representation (for print or format) """
        return type(self).__name__ + " ([%d x %d x %d x %d])" % self.shape

    def __len__(self):
        """
        The length of the video should be the number of frames.

        Returns:
            The number of frames in the video.
        """
        return self.frames

    def get_frame(self, idx: int) -> np.ndarray:
        """
        Return a single frame of video from the underlying video data.

        Args:
            idx: The index of the video frame

        Returns:
            The video frame with shape (width, height, channels)
        """
        return self.backend.get_frame(idx)

    def get_frames(self, idxs: Union[int, Iterable[int]]) -> np.ndarray:
        """
        Return a collection of video frames from the underlying video data.

        Args:
            idxs: An iterable object that contains the indices of frames.

        Returns:
            The requested video frames with shape (len(idxs), width, height, channels)
        """
        if np.isscalar(idxs):
            idxs = [idxs,]
        return np.stack([self.get_frame(idx) for idx in idxs], axis=0)

    def __getitem__(self, idxs):
        if isinstance(idxs, slice):
            start, stop, step = idxs.indices(self.num_frames)
            idxs = range(start, stop, step)
        return self.get_frames(idxs)

    @classmethod
    def from_hdf5(cls, dataset: Union[str, h5.Dataset],
                  file: Union[str, h5.File] = None,
                  input_format: str = "channels_last"):
        """
        Create an instance of a video object from an HDF5 file and dataset. This
        is a helper method that invokes the HDF5Video backend.

        Args:
            dataset: The name of the dataset or and h5.Dataset object. If file is
            h5.File, dataset must be a str of the dataset name.
            file: The name of the HDF5 file or and open h5.File object.
            input_format: Whether the data is oriented with "channels_first" or "channels_last"

        Returns:
            A Video object with HDF5Video backend.
        """
        backend = HDF5Video(file=file, dataset=dataset, input_format=input_format)
        return cls(backend=backend)

    @classmethod
    def from_numpy(cls, file: str, *args, **kwargs):
        """
        Create an instance of a video object from a numpy array.

        Args:
            file: The numpy array.

        Returns:
            A Video object with a NumpyVideo backend
        """
        backend = NumpyVideo(file=file, *args, **kwargs)
        return cls(backend=backend)

    @classmethod
    def from_media(cls, file: str, *args, **kwargs):
        """
        Create an instance of a video object from a typical media file (e.g. .mp4, .avi).

        Args:
            file: The name of the file

        Returns:
            A Video object with a MediaVideo backend
        """
        backend = MediaVideo(filename=file, *args, **kwargs)
        return cls(backend=backend)

    @classmethod
    def from_filename(cls, file: str, *args, **kwargs):
        """
        Create an instance of a video object from a filename, auto-detecting the backend.

        Args:
            file: The path to the video file

        Returns:
            A Video object with the detected backend
        """
        if file.lower().endswith(("h5", "hdf5")):
            return cls(backend=HDF5Video(file=file, *args, **kwargs))
<<<<<<< HEAD
        elif file.endswith(("npy")):
            return cls(backend=NumpyVideo(file=file, *args, **kwargs))
        elif file.endswith(("mp4", "avi")):
=======
        elif file.lower().endswith(("mp4", "avi")):
>>>>>>> e0bbd375
            return cls(backend=MediaVideo(filename=file, *args, **kwargs))
        else:
            raise ValueError("Could not detect backend for specified filename.")

    @classmethod
    def to_numpy(cls, frame_data: np.array, file_name: str):
        np.save(file_name, frame_data, 'w')<|MERGE_RESOLUTION|>--- conflicted
+++ resolved
@@ -420,13 +420,9 @@
         """
         if file.lower().endswith(("h5", "hdf5")):
             return cls(backend=HDF5Video(file=file, *args, **kwargs))
-<<<<<<< HEAD
         elif file.endswith(("npy")):
             return cls(backend=NumpyVideo(file=file, *args, **kwargs))
-        elif file.endswith(("mp4", "avi")):
-=======
         elif file.lower().endswith(("mp4", "avi")):
->>>>>>> e0bbd375
             return cls(backend=MediaVideo(filename=file, *args, **kwargs))
         else:
             raise ValueError("Could not detect backend for specified filename.")
