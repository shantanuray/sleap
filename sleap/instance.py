--- conflicted
+++ resolved
@@ -17,10 +17,7 @@
 
 import attr
 import functools
-<<<<<<< HEAD
-
-=======
->>>>>>> c5b5651e
+
 
 # This can probably be a namedtuple but has been made a full class just in case
 # we need more complicated functionality later.
@@ -60,7 +57,6 @@
 
 @attr.s(slots=True, cmp=False)
 class Track:
-<<<<<<< HEAD
     """
     A track object is associated with a set of animal/object instances across multiple
     frames of video. This allows tracking of unique entities in the video over time and
@@ -73,17 +69,6 @@
     spawned_on: int = attr.ib()
     name: str = attr.ib(default="")
 
-=======
-    spawned_on: int = attr.ib()
-    name: str = attr.ib(default="")
-
-@attr.s(slots=True, cmp=False)
-class InstanceArray:
-    # TODO: integrate this with the full instance class below or rename as PredictedInstance?
-    track: Track = attr.ib()
-    frame_idx: int = attr.ib()
-    points: np.ndarray = attr.ib()
->>>>>>> c5b5651e
 
 @attr.s(auto_attribs=True, slots=True)
 class Instance:
@@ -517,7 +502,6 @@
             i.drop_nan_points()
 
 
-<<<<<<< HEAD
 @attr.s(slots=True, cmp=False)
 class InstanceArray:
     """
@@ -553,18 +537,10 @@
 
     frame_idx: int = attr.ib()
     parent: InstanceArray = attr.ib()
-=======
-
-@attr.s(slots=True, cmp=False)
-class ShiftedInstance:
-    frame_idx: int = attr.ib()
-    parent = attr.ib()
->>>>>>> c5b5651e
     points: np.ndarray = attr.ib()
         
     @property
     @functools.lru_cache()
-<<<<<<< HEAD
     def source(self) -> InstanceArray:
         """
         Recursively discover root instance to a chain of flow shifted instances.
@@ -572,9 +548,6 @@
         Returns:
             The root InstanceArray of a flow shifted instance.
         """
-=======
-    def source(self):
->>>>>>> c5b5651e
         if isinstance(self.parent, InstanceArray):
             return self.parent
         else:
@@ -582,15 +555,12 @@
     
     @property
     def track(self):
-<<<<<<< HEAD
         """
         Get the track object for root flow shifted instance.
 
         Returns:
             The track object of the root flow shifted instance.
         """
-=======
->>>>>>> c5b5651e
         return self.source.track
 
 
@@ -598,7 +568,6 @@
 class Tracks:
     instances: Dict[int, list] = attr.ib(default=attr.Factory(dict))
     tracks: List[Track] = attr.ib(factory=list)
-<<<<<<< HEAD
 
     def get_frame_instances(self, frame_idx: int, max_shift=None):
 
@@ -612,34 +581,13 @@
 
         return instances
 
-=======
-        
-    def get_frame_instances(self, frame_idx: int, max_shift = None):
-        
-        instances = self.instances.get(frame_idx, [])
-        
-        # Filter
-        if max_shift is not None:
-            instances = [instance for instance in instances if isinstance(instance, InstanceArray) or (isinstance(instance, ShiftedInstance) and ((frame_idx - instance.source.frame_idx) <= max_shift))]
-            
-        return instances
-    
->>>>>>> c5b5651e
     def add_instance(self, instance: Union[InstanceArray, ShiftedInstance]):
         frame_instances = self.instances.get(instance.frame_idx, [])
         frame_instances.append(instance)
         self.instances[instance.frame_idx] = frame_instances
         if instance.track not in self.tracks:
             self.tracks.append(instance.track)
-<<<<<<< HEAD
 
     def add_instances(self, instances: list):
         for instance in instances:
             self.add_instance(instance)
-
-=======
-            
-    def add_instances(self, instances: list):
-        for instance in instances:
-            self.add_instance(instance)
->>>>>>> c5b5651e
