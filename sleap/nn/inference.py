--- conflicted
+++ resolved
@@ -632,13 +632,12 @@
         make_labels: bool = False,
     ):
         t0_gen = time.time()
-<<<<<<< HEAD
+
         if isinstance(data_provider, sleap.Labels):
             data_provider = LabelsReader(data_provider)
         elif isinstance(data_provider, sleap.Video):
             data_provider = VideoReader(data_provider)
-=======
->>>>>>> de0ed9aa
+
         generator = self.predict_generator(data_provider)
 
         if make_instances or make_labels:
