import sys
import argparse
import multiprocessing
import os
import json
import logging
logger = logging.getLogger(__name__)

import numpy as np
import pandas as pd
import h5py
import cv2
import keras
import tensorflow as tf
import attr

from multiprocessing import Process, Pool
from multiprocessing.pool import AsyncResult, ThreadPool

from time import time, clock
from typing import Any, Dict, List, Union, Optional, Text, Tuple

from sleap.instance import LabeledFrame
from sleap.io.dataset import Labels
from sleap.io.video import Video
from sleap.skeleton import Skeleton
from sleap.util import usable_cpu_count

from sleap.nn.model import ModelOutputType
from sleap.nn.training import TrainingJob
from sleap.nn.tracking import FlowShiftTracker, Track
from sleap.nn.transform import DataTransform

from sleap.nn.datagen import merge_boxes_with_overlap_and_padding
from sleap.nn.peakfinding import find_all_peaks, find_all_single_peaks
from sleap.nn.peakfinding_tf import peak_tf_inference
from sleap.nn.peakmatching import match_single_peaks_all, match_peaks_paf, match_peaks_paf_par, instances_nms
from sleap.nn.util import batch, batch_count, save_visual_outputs


@attr.s(auto_attribs=True)
class InferenceModel:
    """This class provides convenience metadata and methods for running inference from a TrainingJob."""

    job: TrainingJob
    _keras_model: keras.Model = None
    _model_path: Text = None
    _trained_input_shape: Tuple[int] = None
    _output_channels: int = None

    @property
    def skeleton(self) -> Skeleton:
        """Returns the skeleton associated with this model."""

        return self.job.model.skeletons[0]


    @property
    def output_type(self) -> ModelOutputType:
        """Returns the output type of this model."""

        return self.job.model.output_type

    @property
    def input_scale(self) -> float:
        """Returns the scale of the images that the model was trained on."""

        return self.job.trainer.scale

    @property
    def output_scale(self) -> float:
        """Returns the scale of the outputs of the model relative to the original data.
        
        For a model trained on inputs with scale = 0.5 that outputs predictions that
        are half of the size of the inputs, the output scale is 0.25.
        """
        return self.input_scale * self.job.model.output_scale

    @property
    def output_relative_scale(self) -> float:
        """Returns the scale of the outputs relative to the scaled inputs.

        This differs from output_scale in that it is the scaling factor after
        applying the input scaling.
        """

        return self.job.model.output_scale

    def compute_output_shape(self, input_shape: Tuple[int], relative=True) -> Tuple[int]:
        """Returns the output tensor shape for a given input shape.

        Args:
            input_shape: Shape of input images in the form (height, width).
            relative: If True, input_shape specifies the shape after input scaling.

        Returns:
            A tuple of (height, width, channels) of the output of the model.
        """

        # TODO: Support multi-input/multi-output models.

        scaling_factor = self.output_scale
        if relative:
            scaling_factor = self.output_relative_scale

        output_shape = (
            int(input_shape[0] * scaling_factor),
            int(input_shape[1] * scaling_factor),
            self.output_channels)

        return output_shape
    
    
    def load_model(self, model_path: Text = None) -> keras.Model:
        """Loads a saved model from disk and caches it.

        Args:
            model_path: If not provided, uses the model
                paths in the training job.

        Returns:
            The loaded Keras model. This model can accept any size
            of inputs that are valid.
        """

        if not model_path:
            # Try the best model first.
            model_path = os.path.join(self.job.save_dir,
                self.job.best_model_filename)

            # Try the final model if that didn't exist.
            if not os.path.exists(model_path):
                model_path = os.path.join(self.job.save_dir,
                    self.job.final_model_filename)

        # Load from disk.
        keras_model = keras.models.load_model(model_path,
            custom_objects={"tf": tf})
        logger.info("Loaded model: " + model_path)

        # Store the loaded model path for reference.
        self._model_path = model_path

        # TODO: Multi-input/output support
        # Find the original data shape from the input shape of the first input node.
        self._trained_input_shape = keras_model.get_input_shape_at(0)

        # Save output channels since that should be static.
        self._output_channels = keras_model.get_output_shape_at(0)[-1]

        # Create input node with undetermined height/width.
        input_tensor = keras.layers.Input((None, None, self.input_channels))
        keras_model = keras.Model(
            inputs=input_tensor,
            outputs=keras_model(input_tensor))


        # Save the modified and loaded model.
        self._keras_model = keras_model

        return self.keras_model


    @property
    def keras_model(self) -> keras.Model:
        """Returns the underlying Keras model, loading it if necessary."""

        if self._keras_model is None:
            self.load_model()

        return self._keras_model


    @property
    def model_path(self) -> Text:
        """Returns the path to the loaded model."""

        if not self._model_path:
            raise AttributeError("No model loaded. Call inference_model.load_model() first.")

        return self._model_path


    @property
    def trained_input_shape(self) -> Tuple[int]:
        """Returns the shape of the model when it was loaded."""

        if not self._trained_input_shape:
            raise AttributeError("No model loaded. Call inference_model.load_model() first.")

        return self._trained_input_shape

    @property
    def output_channels(self) -> int:
        """Returns the number of output channels of the model."""
        if not self._trained_input_shape:
            raise AttributeError("No model loaded. Call inference_model.load_model() first.")

        return self._output_channels


    @property
    def input_channels(self) -> int:
        """Returns the number of channels expected for the input data."""

        # TODO: Multi-output support
        return self.trained_input_shape[-1]


    @property
    def is_grayscale(self) -> bool:
        """Returns True if the model expects grayscale images."""

        return self.input_channels == 1


    @property
    def down_blocks(self):
        """Returns the number of pooling steps applied during the model.

        Data needs to be of a shape divisible by the number of pooling steps.
        """

        # TODO: Replace this with an explicit calculation that takes stride sizes into account.
        return self.job.model.down_blocks
    
    
    def predict(self, X: Union[np.ndarray, List[np.ndarray]],
        batch_size: int = 32,
        normalize: bool = True
        ) -> Union[np.ndarray, List[np.ndarray]]:
        """Runs inference on the input data.

        This is a simple wrapper around the keras model predict function.

        Args:
            X: The inputs to provide to the model. Can be different height/width as
                the data it was trained on.
            batch_size: Batch size to perform inference on at a time.
            normalize: Applies normalization to the input data if needed
                (e.g., if casting or range normalization is required).

        Returns:
            The outputs of the model.
        """

        if normalize:
            # TODO: Store normalization scheme in the model metadata.
            if isinstance(X, np.ndarray):
                if X.dtype == np.dtype("uint8"):
                    X = X.astype("float32") / 255.
            elif isinstance(X, list):
                for i in range(len(X)):
                    if X[i].dtype == np.dtype("uint8"):
                        X[i] = X[i].astype("float32") / 255.

        return self.keras_model.predict(X, batch_size=batch_size)


@attr.s(auto_attribs=True)
class Predictor:
    """
    The Predictor class takes a set of trained sLEAP models and runs
    the full inference pipeline via the predict or predict_async method.

    Pipeline:

    * Pre-processing to load, crop and scale images
    * Inference to predict confidence maps and part affinity fields,
      and use these to generate PredictedInstances in LabeledFrames
    * Post-processing to collate data from all frames, track instances
      across frames, and save the results

    Args:
        sleap_models: Dict with a TrainingJob for each required
            ModelOutputType; can be used to construct keras model.
        skeleton: The skeleton(s) to use for prediction.
        inference_batch_size: Frames per inference batch
            (GPU memory limited)
        read_chunk_size: How many frames to read into CPU memory at a
            time (CPU memory limited)
        nms_min_thresh: A threshold of non-max suppression peak finding
            in confidence maps. All values below this minimum threshold
            will be set to zero before peak finding algorithm is run.
        nms_kernel_size: Gaussian blur is applied to confidence maps before
            non-max supression peak finding occurs. This is size of the
            kernel applied to the image.
        nms_sigma: For Gassian blur applied to confidence maps, this
            is the standard deviation of the kernel.
        min_score_to_node_ratio: FIXME
        min_score_midpts: FIXME
        min_score_integral: FIXME
        add_last_edge: FIXME
        with_tracking: whether to run tracking after inference
        flow_window: The number of frames that tracking should look back
            when trying to identify instances.
        single_per_crop: FIXME
        output_path: the output path to save the results
        save_confmaps_pafs: whether to save confmaps/pafs
        resize_hack: whether to resize images to power of 2
    """

    training_jobs: Dict[ModelOutputType, TrainingJob] = None
    inference_models: Dict[ModelOutputType, InferenceModel] = attr.ib(default=attr.Factory(dict))

    skeleton: Skeleton = None
    inference_batch_size: int = 2
    read_chunk_size: int = 256
    save_frequency: int = 100 # chunks
    nms_min_thresh = 0.3
    nms_kernel_size: int = 9
    nms_sigma: float = 3.
    min_score_to_node_ratio: float = 0.2
    min_score_midpts: float = 0.05
    min_score_integral: float = 0.6
    add_last_edge: bool = True
    with_tracking: bool = False
    flow_window: int = 15
    single_per_crop: bool = False
    crop_padding: int = 40
    crop_growth: int = 64

    output_path: Optional[str] = None
    save_confmaps_pafs: bool = False
    resize_hack: bool = True
    pool: multiprocessing.Pool = None

    gpu_peak_finding: bool = True
    supersample_window_size: int = 7  # must be odd
    supersample_factor: float = 2  # factor to upsample cropped windows by
    overlapping_instances_nms: bool = True  # suppress overlapping instances

    def __attrs_post_init__(self):

        # Create inference models from the TrainingJob metadata.
        for model_output_type, training_job in self.training_jobs.items():
            self.inference_models[model_output_type] = InferenceModel(job=training_job)
            self.inference_models[model_output_type].load_model()


    def predict(self,
                input_video: Union[dict, Video],
                frames: Optional[List[int]] = None,
                is_async: bool = False) -> List[LabeledFrame]:
        """Run the entire inference pipeline on an input video.

        Args:
            input_video: Either a `Video` object or dict that can be
                converted back to a `Video` object.
            frames (optional): List of frames to predict.
                If None, run entire video.
            is_async (optional): Whether running function from separate
                process. Default is False. If True, we won't spawn
                children.

        Returns:
            A list of LabeledFrames with predicted instances.
        """

        # Check if we have models.
        if len(self.inference_models) == 0:
            logger.warning("Predictor has no model.")
            raise ValueError("Predictor has no model.")

        self.is_async = is_async

        # Initialize parallel pool if needed.
        if not is_async and self.pool is None:
            self.pool = multiprocessing.Pool(processes=usable_cpu_count())

        # Fix the number of threads for OpenCV, not that we are using
        # anything in OpenCV that is actually multi-threaded but maybe
        # we will down the line.
        cv2.setNumThreads(usable_cpu_count())

        logger.info(f"Predict is async: {is_async}")

        # Find out if the images should be grayscale from the first model.
        # TODO: Unify this with input data normalization.
        grayscale = list(self.inference_models.values())[0].is_grayscale

<<<<<<< HEAD
        grayscale = (model_channels == 1)

        # Open the video if we need it.

        try:
            input_video.get_frame(frames[0])
=======
        # Open the video object if needed.
        if isinstance(input_video, Video):
>>>>>>> b4276b3f
            vid = input_video
        elif isinstance(input_video, dict):
            vid = Video.cattr().structure(input_video, Video)
        elif isinstance(input_video, str):
            vid = Video.from_filename(input_video, grayscale=grayscale)
        else:
            raise AttributeError(f"Unable to load input video: {input_video}")

        # List of frames to process (or entire video if not specified)
        frames = frames or list(range(vid.num_frames))
        logger.info("Opened video:")
        logger.info("  Source: " + str(vid.backend))
        logger.info("  Frames: %d" % len(frames))
        logger.info("  Frame shape (H x W): %d x %d" % (vid.height, vid.width))


        # Initialize tracking
        if self.with_tracking:
            tracker = FlowShiftTracker(window=self.flow_window, verbosity=0)
<<<<<<< HEAD

        if self.output_path:
            # Delete the output file if it exists already
            if os.path.exists(self.output_path):
                os.unlink(self.output_path)

            # Create output directory if it doesn't exist
            if not os.path.exists(self.output_path):
                os.makedirs(self.output_path)
=======

        if self.output_path:
            # Delete the output file if it exists already
            if os.path.exists(self.output_path):
                os.unlink(self.output_path)
                logger.warning("Deleted existing output: " + self.output_path)

            # Create output directory if it doesn't exist
            if not os.path.exists(self.output_path):
                os.makedirs(os.path.dirname(self.output_path), exist_ok=True)
            logger.info("Output path: " + self.output_path)
>>>>>>> b4276b3f

        # Process chunk-by-chunk!
        t0_start = time()
        predicted_frames = []
        num_chunks = batch_count(frames, self.read_chunk_size)

        logger.info("Number of chunks for process: %d" % (num_chunks))

        for chunk, chunk_start, frames_idx in batch(frames, self.read_chunk_size):

            logger.info("Processing chunk %d/%d:" % (chunk + 1, num_chunks))
            t0_chunk = time()

            """
            Step 1: Pre-processing

            Prepare the data we need for inference:
            * load images
            * crop and scale as appropriate

            Results: a list of (images, transform) tuples.

            For instance, if we have different sized crops, we'll need a
            distinct images matrix and transform for each size.
            """

            # Read the next batch of images
            t0 = time()
            imgs_full = vid[frames_idx]
            logger.info("  Read %d frames [%.1fs]" % (len(imgs_full), time() - t0))

            # Transform images (crop or scale)
            t0 = time()

            if ModelOutputType.CENTROIDS in self.inference_models:

                # Use centroid predictions to get subchunks of crops.
                subchunks_to_process = self.centroid_crop_inference(
                    imgs_full, frames_idx)

            else:
                # Create transform object
                transform = DataTransform(frame_idxs=frames_idx)
                subchunks_to_process = [(imgs_full, transform)]

            logger.info("  Transformed images [%.1fs]" % (time() - t0))

            """
            Step 2: Inference

            This is where we predict using the trained models, and then
            convert the outputs of these models to *instances* in *frames*.

            Input: the list of (images, transform) from pre-processing

            Output: a list of LabeledFrames for each (images, transform)
                each of these is a "subchunk"
            """

            subchunk_results = []

            for subchunk_imgs_full, subchunk_transform in subchunks_to_process:

                logger.info(f"  Running inference for subchunk:")
                logger.info(f"    Shape: {subchunk_imgs_full.shape}")
                logger.info(f"    Scale: {subchunk_transform.scale}")

                if ModelOutputType.PART_AFFINITY_FIELD not in self.inference_models:
                    # Pipeline for predicting a single animal in a frame
                    # This uses only confidence maps

                    logger.warning("No PAF model! Running in SINGLE INSTANCE mode.")

                    subchunk_lfs = self.single_instance_inference(
                                            subchunk_imgs_full,
                                            subchunk_transform,
                                            vid)

                else:
                    # Pipeline for predicting multiple animals in a frame
                    # This uses confidence maps and part affinity fields
                    subchunk_lfs = self.multi_instance_inference(
                                            subchunk_imgs_full,
                                            subchunk_transform,
                                            vid)

                logger.info(f"    Subchunk frames with instances found: {len(subchunk_lfs)}")

                subchunk_results.append(subchunk_lfs)

            """
            Step 3: Post-processing

            Here we do steps that potentially involve multiple frames:

            * merge data from separate subchunks
            * track instances across frames
            * save predictions

            Inputs: the lists of lists of LabeledFrames

            Outputs: a single list of LabeledFrames
            """

            # Merge frames from multiple processing subchunks
            predicted_frames_chunk = []
            for subchunk_frames in subchunk_results:
                predicted_frames_chunk.extend(subchunk_frames)
            predicted_frames_chunk = LabeledFrame.merge_frames(predicted_frames_chunk, video=vid)

            logger.info(f"  Instances found on {len(predicted_frames_chunk)} out of {len(imgs_full)} frames.")

            if len(predicted_frames_chunk):

                # Sort by frame index
                predicted_frames_chunk.sort(key=lambda lf: lf.frame_idx)

                # Track
                if self.with_tracking and len(predicted_frames_chunk):
                    t0 = time()
                    tracker.process(imgs_full, predicted_frames_chunk)
                    logger.info("  Tracked IDs via flow shift [%.1fs]" % (time() - t0))

                # Save
                predicted_frames.extend(predicted_frames_chunk)

                if chunk % self.save_frequency == 0 or chunk == (num_chunks - 1):
                    t0 = time()

                    # TODO: We are re-writing the whole output each time, this is dumb.
                    #  We should save in chunks then combine at the end.
                    labels = Labels(labeled_frames=predicted_frames)
                    if self.output_path is not None:
                        if self.output_path.endswith("json"):
                            Labels.save_json(labels, filename=self.output_path, compress=True)
                        else:
                            Labels.save_hdf5(labels, filename=self.output_path)

                        logger.info("  Saved to: %s [%.1fs]" % (self.output_path, time() - t0))

            elapsed = time() - t0_chunk
            total_elapsed = time() - t0_start
            fps = len(predicted_frames) / total_elapsed
            frames_left = len(frames) - len(predicted_frames)
            eta = (frames_left / fps) if fps > 0 else 0
            logger.info("  Finished chunk [%.1fs / %.1f FPS / ETA: %.1f min]" % (elapsed, fps, eta / 60))

            sys.stdout.flush()

        logger.info("Total: %.1f min" % (total_elapsed / 60))

        # Generate Labels object from predicted frames
        labels = Labels(labeled_frames=predicted_frames)

        # Make sure we only have a single LabeledFrame for each frame idx
        labels.merge_matching_frames()

        if self.is_async:
            return labels.to_dict()
        else:
            return labels

    def predict_async(self, *args, **kwargs) -> Tuple[Pool, AsyncResult]:
        """
        Run the entire inference pipeline on an input file,
        using a background process.

        Args:
            See Predictor.predict().
            Note that video must be string rather than `Video`
            (which doesn't pickle).

        Returns:
            A tuple containing the multiprocessing.Process that is
            running predict, start() has been called. The AysncResult
            object that will contain the result when the job finishes.
        """
        kwargs["is_async"] = True
        if isinstance(kwargs["input_video"], Video):
            # unstructure input_video since it won't pickle
            kwargs["input_video"] = Video.cattr().unstructure(kwargs["input_video"])

        if self.pool is None:
            self.pool = Pool(processes=1)
        result = self.pool.apply_async(self.predict, args=args, kwds=kwargs)

        # Tell the pool to accept no new tasks
        # pool.close()

        return result


    def centroid_crop_inference(self,
                imgs: np.ndarray,
                frames_idx: List[int],
                box_size: int=None,
                do_merge: bool=True) \
                -> List[Tuple[np.ndarray, DataTransform]]:
        """
        Takes stack of images and runs centroid inference to get crops.

        Arguments:
            imgs: stack of images in a numpy matrix

        Returns:
            list of "subchunks", each an (images, transform)-tuple

        Different subchunks can thus have different images sizes,
        which allows us to merge overlapping crops into larger crops.
        """

        # Get inference models with metadata.
        centroid_model = self.inference_models[ModelOutputType.CENTROIDS]
        cm_model = self.inference_models[ModelOutputType.CONFIDENCE_MAP]

        logger.info("  Performing centroid cropping.")

        # TODO: Replace this calculation when model-specific divisibility calculation implemented.
        divisor = 2 ** centroid_model.down_blocks
        crop_within = ((imgs.shape[1] // divisor) * divisor, (imgs.shape[2] // divisor) * divisor)
        logger.info(f"    crop_within: {crop_within}")

        # Create transform
        # This lets us scale the images before we predict centroids,
        # and will also let us map the points on the scaled image to
        # points on the original images so we can crop original images.
        centroid_transform = DataTransform()
        target_shape = (int(imgs.shape[1] * centroid_model.input_scale), int(imgs.shape[2] * centroid_model.input_scale))

        # Scale to match input size of trained centroid model.
        centroid_imgs_scaled = centroid_transform.scale_to(
            imgs=imgs, target_size=target_shape)

        # Predict centroid confidence maps, then find peaks.
        t0 = time()
        centroid_confmaps = centroid_model.predict(centroid_imgs_scaled,
            batch_size=self.inference_batch_size)

        peaks, peak_vals = find_all_peaks(centroid_confmaps,
            min_thresh=self.nms_min_thresh, sigma=self.nms_sigma)

        elapsed = time() - t0
        total_peaks = sum([len(frame_peaks[0]) for frame_peaks in peaks])
        logger.info(f"    Found {total_peaks} centroid peaks ({total_peaks / len(peaks):.2f} centroids/frame) [{elapsed:.2f}s].")

        if box_size is None:
            # Get training bounding box size to determine (min) centroid crop size.
            # TODO: fix this to use a stored value or move this logic elsewhere
            crop_size = int(max(cm_model.trained_input_shape[1:3]) // cm_model.input_scale)
            bb_half = crop_size // 2
            # bb_half = (crop_size + self.crop_padding) // 2
        else:
            bb_half = box_size // 2

        logger.info(f"    Crop box size: {bb_half * 2}")

        # Iterate over each frame to filter bounding boxes
        all_boxes = dict()
        for frame_i, (frame_peaks, frame_peak_vals) in enumerate(zip(peaks, peak_vals)):

            # If we found centroids on this frame...
            if frame_peaks[0].shape[0] > 0:

                # Pad each centroid into a bounding box
                # (We're not using the pad function because it shifts
                # boxes to fit within image.)

                boxes = []
                for peak_i in range(frame_peaks[0].shape[0]):

                    # Rescale peak back onto full-sized image
                    peak_x = int(frame_peaks[0][peak_i][0] / centroid_model.output_scale)
                    peak_y = int(frame_peaks[0][peak_i][1] / centroid_model.output_scale)

                    boxes.append((peak_x - bb_half, peak_y - bb_half,
                                  peak_x + bb_half, peak_y + bb_half))

                if do_merge:
                    # Merge overlapping boxes and pad to multiple of crop size
                    merged_boxes = merge_boxes_with_overlap_and_padding(
                                    boxes=boxes,
                                    pad_factor_box=(self.crop_growth, self.crop_growth),
                                    within=crop_within)

                else:
                    # Just return the boxes centered around each centroid.
                    # Note that these aren't guaranteed to be within the
                    # image bounds, so take care if using these to crop.
                    merged_boxes = boxes

                # Keep track of all boxes, grouped by size and frame idx
                for box in merged_boxes:

                    merged_box_size = (box[2] - box[0], box[3] - box[1])

                    if merged_box_size not in all_boxes:
                        all_boxes[merged_box_size] = dict()
                        logger.info(f"    Found box size: {merged_box_size}")

                    if frame_i not in all_boxes[merged_box_size]:
                        all_boxes[merged_box_size][frame_i] = []

                    all_boxes[merged_box_size][frame_i].append(box)

        logger.info(f"    Found {len(all_boxes)} box sizes after merging.")

        subchunks = []

        # Check if we found any boxes for this chunk of frames
        if len(all_boxes):

            # We'll make a "subchunk" for each crop size
            for crop_size in all_boxes:

                # TODO: Look into this edge case?
                # if crop_size[0] >= 1024:
                #     logger.info(f"  Skipping subchunk for size {crop_size}, would have {len(all_boxes[crop_size])} crops.")
                #     for debug_frame_idx in all_boxes[crop_size].keys():
                #         print(f"    frame {frames_idx[debug_frame_idx]}: {all_boxes[crop_size][debug_frame_idx]}")
                #     continue

                # Make list of all boxes and corresponding img index.
                subchunk_idxs = []
                subchunk_boxes = []

                for frame_i, frame_boxes in all_boxes[crop_size].items():
                    subchunk_boxes.extend(frame_boxes)
                    subchunk_idxs.extend([frame_i] * len(frame_boxes))

                # TODO: This should probably be in the main loop
                # Create transform object
                # transform = DataTransform(frame_idxs=frames_idx, scale=cm_model.output_relative_scale)
                transform = DataTransform(frame_idxs=frames_idx)

                # Do the cropping
                imgs_cropped = transform.crop(imgs, subchunk_boxes, subchunk_idxs)

                # Add subchunk
                subchunks.append((imgs_cropped, transform))

                logger.info(f"  Subchunk for size {crop_size} has {len(imgs_cropped)} crops.")

        else:
            logger.info("  No centroids found so done with this chunk.")

        return subchunks


    def single_instance_inference(self, imgs, transform, video) -> List[LabeledFrame]:
        """Run the single instance pipeline for a stack of images.

        Args:
            imgs: Subchunk of images to process.
            transform: DataTransform object tracking input transformations.
            video: Video object for building LabeledFrames with correct reference to source.

        Returns:
            A list of LabeledFrames with predicted points.
        """

        # Get confmap inference model.
        cm_model = self.inference_models[ModelOutputType.CONFIDENCE_MAP]

        # Scale to match input size of trained model.
        # Images are expected to be at full resolution, but may be cropped.
        assert(transform.scale == 1.0)
        target_shape = (int(imgs.shape[1] * cm_model.input_scale), int(imgs.shape[2] * cm_model.input_scale))
        imgs_scaled = transform.scale_to(imgs=imgs, target_size=target_shape)

        # TODO: Adjust for divisibility
        # divisor = 2 ** cm_model.down_blocks
        # crop_within = ((imgs.shape[1] // divisor) * divisor, (imgs.shape[2] // divisor) * divisor)

        # Run inference.
        t0 = time()
        confmaps = cm_model.predict(imgs_scaled, batch_size=self.inference_batch_size)
        logger.info( "  Inferred confmaps [%.1fs]" % (time() - t0))
        logger.info(f"    confmaps: shape={confmaps.shape}, ptp={np.ptp(confmaps)}")

        t0 = time()

        # TODO: Move this to GPU and add subpixel refinement.
        # Use single highest peak in channel corresponding node
        points_arrays = find_all_single_peaks(confmaps,
                                min_thresh=self.nms_min_thresh)

        # Adjust for multi-scale such that the points are at the scale of the transform.
        points_arrays = [pts / cm_model.output_relative_scale for pts in points_arrays]

        # Create labeled frames and predicted instances from the points.
        predicted_frames_chunk = match_single_peaks_all(
                                        points_arrays=points_arrays,
                                        skeleton=cm_model.skeleton,
                                        transform=transform,
                                        video=video)

        logger.info("  Used highest peaks to create instances [%.1fs]" % (time() - t0))

        # Save confmaps
        if self.output_path is not None and self.save_confmaps_pafs:
            raise NotImplementedError("Not saving confmaps/pafs because feature currently not working.")
            # Disable save_confmaps_pafs since not currently working.
            # The problem is that we can't put data for different crop sizes
            # all into a single h5 datasource. It's now possible to view live
            # predicted confmap and paf in the gui, so this isn't high priority.
            # save_visual_outputs(
            #         output_path = self.output_path,
            #         data = dict(confmaps=confmaps, box=imgs))

        return predicted_frames_chunk


    def multi_instance_inference(self, imgs, transform, video) -> List[LabeledFrame]:
        """Run the multi-instance inference pipeline for a stack of images.

        Args:
            imgs: Subchunk of images to process.
            transform: DataTransform object tracking input transformations.
            video: Video object for building LabeledFrames with correct reference to source.

        Returns:
            A list of LabeledFrames with predicted points.
        """

        # Load appropriate models as needed
        cm_model = self.inference_models[ModelOutputType.CONFIDENCE_MAP]
        paf_model = self.inference_models[ModelOutputType.PART_AFFINITY_FIELD]

        # Find peaks
        t0 = time()

        # Scale to match input resolution of model.
        # Images are expected to be at full resolution, but may be cropped.
        assert(transform.scale == 1.0)
        cm_target_shape = (int(imgs.shape[1] * cm_model.input_scale), int(imgs.shape[2] * cm_model.input_scale))
        imgs_scaled = transform.scale_to(imgs=imgs, target_size=cm_target_shape)
        if imgs_scaled.dtype == np.dtype("uint8"):  # TODO: Unify normalization.
            imgs_scaled = imgs_scaled.astype("float32") / 255.
        
        # TODO: Unfuck this whole workflow
        if self.gpu_peak_finding:
            confmaps_shape = cm_model.compute_output_shape((imgs_scaled.shape[1], imgs_scaled.shape[2]))
            peaks, peak_vals, confmaps = peak_tf_inference(
                model=cm_model.keras_model,
                confmaps_shape=confmaps_shape,
                data=imgs_scaled,
                min_thresh=self.nms_min_thresh,
                gaussian_size=self.nms_kernel_size,
                gaussian_sigma=self.nms_sigma,
                upsample_factor=int(self.supersample_factor / cm_model.output_scale),
                win_size=self.supersample_window_size,
                return_confmaps=self.save_confmaps_pafs,
                batch_size=self.inference_batch_size
                )

        else:
            confmaps = cm_model.predict(imgs_scaled, batch_size=self.inference_batch_size)
            peaks, peak_vals = find_all_peaks(confmaps, min_thresh=self.nms_min_thresh, sigma=self.nms_sigma)

        # # Undo just the scaling so we're back to full resolution, but possibly cropped.
        for t in range(len(peaks)):  # frames
            for c in range(len(peaks[t])):  # channels
                peaks[t][c] /= cm_model.output_scale

        # Peaks should be at (refined) full resolution now.
        # Keep track of scale adjustment.
        transform.scale = 1.0

        elapsed = time() - t0
        total_peaks = sum([len(channel_peaks) for frame_peaks in peaks for channel_peaks in frame_peaks])
        logger.info(f"    Found {total_peaks} peaks ({total_peaks / len(imgs):.2f} peaks/frame) [{elapsed:.2f}s].")
        # logger.info(f"    peaks: {peaks}")

        # Scale to match input resolution of model.
        # Images are expected to be at full resolution, but may be cropped.
        paf_target_shape = (int(imgs.shape[1] * paf_model.input_scale), int(imgs.shape[2] * paf_model.input_scale))
        if (imgs_scaled.shape[1] == paf_target_shape[0]) and (imgs_scaled.shape[2] == paf_target_shape[1]):
            # No need to scale again if we're already there, so just adjust the stored scale
            transform.scale = paf_model.input_scale

        else:
            # Adjust scale from full resolution images (avoiding possible resizing up from confmaps input scale)
            imgs_scaled = transform.scale_to(imgs=imgs, target_size=paf_target_shape)

        # Infer pafs
        t0 = time()
        pafs = paf_model.predict(imgs_scaled, batch_size=self.inference_batch_size)
        logger.info( "  Inferred PAFs [%.1fs]" % (time() - t0))
        logger.info(f"    pafs: shape={pafs.shape}, ptp={np.ptp(pafs)}")

        # Adjust points to the paf output scale so we can invert later (should not incur loss of precision)
        # TODO: Check precision
        for t in range(len(peaks)):  # frames
            for c in range(len(peaks[t])):  # channels
                peaks[t][c] *= paf_model.output_scale
        transform.scale = paf_model.output_scale

        # Determine whether to use serial or parallel version of peak-finding
        # Use the serial version is we're already running in a thread pool
        match_peaks_function = match_peaks_paf_par if not self.is_async else match_peaks_paf

        # Match peaks via PAFs
        t0 = time()
        predicted_frames_chunk = match_peaks_function(
            peaks, peak_vals, pafs, paf_model.skeleton,
            transform=transform, video=video,
            min_score_to_node_ratio=self.min_score_to_node_ratio,
            min_score_midpts=self.min_score_midpts,
            min_score_integral=self.min_score_integral,
            add_last_edge=self.add_last_edge,
            single_per_crop=self.single_per_crop,
            pool=self.pool)

        total_instances = sum([len(labeled_frame) for labeled_frame in predicted_frames_chunk])
        logger.info("  Matched peaks via PAFs [%.1fs]" % (time() - t0))
        logger.info(f"    Found {total_instances} instances ({total_instances / len(imgs):.2f} instances/frame)")

        # Remove overlapping predicted instances
        if self.overlapping_instances_nms:
            t0 = clock()
            for lf in predicted_frames_chunk:
                n = len(lf.instances)
                instances_nms(lf.instances)
                if len(lf.instances) < n:
                    logger.info(f"    Removed {n-len(lf.instances)} overlapping instance(s) from frame {lf.frame_idx}")
            logger.info("    Instance NMS [%.1fs]" % (clock() - t0))

        # Save confmaps and pafs
        if self.output_path is not None and self.save_confmaps_pafs:
            raise NotImplementedError("Not saving confmaps/pafs because feature currently not working.")
            # Disable save_confmaps_pafs since not currently working.
            # The problem is that we can't put data for different crop sizes
            # all into a single h5 datasource. It's now possible to view live
            # predicted confmap and paf in the gui, so this isn't high priority.
            # save_visual_outputs(
            #         output_path = self.output_path,
            #         data = dict(confmaps=confmaps, pafs=pafs,
            #             frame_idxs=transform.frame_idxs, bounds=transform.bounding_boxes))

        return predicted_frames_chunk


def main():

    def frame_list(frame_str: str):

        # Handle ranges of frames. Must be of the form "1-200"
        if "-" in frame_str:
            min_max = frame_str.split("-")
            min_frame = int(min_max[0])
            max_frame = int(min_max[1])
            return list(range(min_frame, max_frame+1))

        return [int(x) for x in frame_str.split(",")] if len(frame_str) else None

    parser = argparse.ArgumentParser()
    parser.add_argument("data_path", help="Path to video file")
    parser.add_argument("-m", "--model", dest='models', action='append',
                        help="Path to saved model (confmaps, pafs, ...) JSON. "
                        "Multiple models can be specified, each preceded by "
                        "--model. Confmap and PAF models are required.",
                        required=True)
    parser.add_argument("--resize-input", dest="resize_input", action="store_const",
                    const=True, default=False,
                    help="resize the input layer to image size (default False)")
    parser.add_argument("--with-tracking", dest="with_tracking", action="store_const",
                    const=True, default=False,
                    help="just visualize predicted confmaps/pafs (default False)")
    parser.add_argument("--frames", type=frame_list, default="",
                        help="list of frames to predict. Either comma separated list (e.g. 1,2,3) or "
                             "a range separated by hyphen (e.g. 1-3). (default is entire video)")
    parser.add_argument("-o", "--output", type=str, default=None,
                        help="The output filename to use for the predicted data.")
    parser.add_argument("--out_format", choices=["hdf5", "json"], help="The format to use for"
                    " the output file. Either hdf5 or json. hdf5 is the default.",
                    default="hdf5")
    parser.add_argument("--save-confmaps-pafs", dest="save_confmaps_pafs", action="store_const",
                    const=True, default=False,
                        help="Whether to save the confidence maps or pafs")
    parser.add_argument("-v", "--verbose", help="Increase logging output verbosity.", action="store_true")

    args = parser.parse_args()

    if args.out_format == "json":
        output_suffix = ".predictions.json"
    else:
        output_suffix = ".predictions.h5"

    if args.frames is not None:
        output_suffix = f".frames{min(args.frames)}_{max(args.frames)}" + output_suffix

    data_path = args.data_path
    save_path = args.output if args.output else data_path + output_suffix
    frames = args.frames

    if args.verbose:
        logging.basicConfig()
        logging.getLogger().setLevel(logging.DEBUG)
    else:
        logging.getLogger().setLevel(logging.INFO)

    # Load each model JSON
    jobs = [TrainingJob.load_json(model_filename) for model_filename in args.models]
    sleap_models = dict(zip([j.model.output_type for j in jobs], jobs))

    if ModelOutputType.CONFIDENCE_MAP not in sleap_models:
        raise ValueError("No confidence map model found in specified models!")

    if args.resize_input:
        # Load video
        vid = Video.from_filename(data_path)
        img_shape = (vid.height, vid.width, vid.channels)
    else:
        img_shape = None

    # Create a predictor to do the work.
    predictor = Predictor(training_jobs=sleap_models,
        output_path=save_path,
        save_confmaps_pafs=args.save_confmaps_pafs,
        with_tracking=args.with_tracking)

    # Run the inference pipeline
    return predictor.predict(input_video=data_path, frames=frames)


if __name__ == "__main__":
   main()<|MERGE_RESOLUTION|>--- conflicted
+++ resolved
@@ -379,17 +379,8 @@
         # TODO: Unify this with input data normalization.
         grayscale = list(self.inference_models.values())[0].is_grayscale
 
-<<<<<<< HEAD
-        grayscale = (model_channels == 1)
-
-        # Open the video if we need it.
-
-        try:
-            input_video.get_frame(frames[0])
-=======
         # Open the video object if needed.
         if isinstance(input_video, Video):
->>>>>>> b4276b3f
             vid = input_video
         elif isinstance(input_video, dict):
             vid = Video.cattr().structure(input_video, Video)
@@ -409,17 +400,6 @@
         # Initialize tracking
         if self.with_tracking:
             tracker = FlowShiftTracker(window=self.flow_window, verbosity=0)
-<<<<<<< HEAD
-
-        if self.output_path:
-            # Delete the output file if it exists already
-            if os.path.exists(self.output_path):
-                os.unlink(self.output_path)
-
-            # Create output directory if it doesn't exist
-            if not os.path.exists(self.output_path):
-                os.makedirs(self.output_path)
-=======
 
         if self.output_path:
             # Delete the output file if it exists already
@@ -431,7 +411,6 @@
             if not os.path.exists(self.output_path):
                 os.makedirs(os.path.dirname(self.output_path), exist_ok=True)
             logger.info("Output path: " + self.output_path)
->>>>>>> b4276b3f
 
         # Process chunk-by-chunk!
         t0_start = time()
