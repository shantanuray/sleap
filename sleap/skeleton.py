"""Implementation of skeleton data structure and API.

This module implements and API for creating animal skeleton's in LEAP. The goal
is to provide a common interface for defining the parts of the animal, their
connection to each other, and needed meta-data.

"""

import attr
import cattr
import numpy as np
import jsonpickle
import json
import h5py as h5
import copy

from enum import Enum
from itertools import count
from typing import Iterable, Union, List, Dict

import networkx as nx
from networkx.readwrite import json_graph
from scipy.io import loadmat


class EdgeType(Enum):
    """
    The skeleton graph can store different types of edges to represent
    different things. All edges must specify one or more of the following types.

        * BODY - these edges represent connections between parts or landmarks.
        * SYMMETRY - these edges represent symmetrical relationships between
        parts (e.g. left and right arms)
    """
    BODY = 1
    SYMMETRY = 2


@attr.s(auto_attribs=True, slots=True, cmp=False)
class Node:
    """
    The class :class:`Node` represents a potential skeleton node.
    (But note that nodes can exist without being part of a skeleton.)
    """

    name: str
    weight: float = 1.

    @staticmethod
    def from_names(name_list: str):
        """Convert list of node names to list of nodes objects."""
        nodes = []
        for name in name_list:
            nodes.append(Node(name))
        return nodes

    @classmethod
    def as_node(cls, node):
        """Convert given `node` to `Node` object (if not already)."""
        return node if isinstance(node, cls) else cls(node)

    def matches(self, other):
        """
        Check whether all attributes match between two nodes.

        Args:
            other: The node to compare to this one.

        Returns:
            True if all attributes match, False otherwise.
        """
        return other.name == self.name and other.weight == self.weight


class Skeleton:
    """The main object for representing animal skeletons in LEAP.

    The skeleton represents the constituent parts of the animal whose pose
    is being estimated.

    """

    """
    A index variable used to give skeletons a default name that attempts
    to be unique across all skeletons.
    """
    _skeleton_idx = count(0)

    def __init__(self, name: str = None):
        """Initialize an empty skeleton object.

        Skeleton objects, once they are created can be modified by adding nodes and edges.

        Args:
            name: A name for this skeleton.
        """

        # If no skeleton was create, try to create a unique name for this Skeleton.
        if name is None or not isinstance(name, str) or not name:
            name = "Skeleton-" + str(next(self._skeleton_idx))


        # Since networkx does not keep edges in the order we insert them we need
        # to keep track of how many edges have been inserted so we can number them
        # as they are inserted and sort them by this numbering when the edge list
        # is returned.
        self._graph: nx.MultiDiGraph = nx.MultiDiGraph(name=name, num_edges_inserted=0)

    def matches(self, other: 'Skeleton'):
        """
        Compare this `Skeleton` to another, ignoring skeleton name and
        the identities of the `Node` objects in each graph.

        Args:
            other: The other skeleton.

        Returns:
            True if match, False otherwise.
        """
        def dict_match(dict1, dict2):
            return dict1 == dict2

        # Check if the graphs are iso-morphic
        is_isomorphic = nx.is_isomorphic(self._graph, other._graph, node_match=dict_match)

        if not is_isomorphic:
            return False

        # Now check that the nodes have the same labels and order. They can have
        # different weights I guess?!
        for node1, node2 in zip(self._graph.nodes, other._graph.nodes):
            if node1.name != node2.name:
                return False

        # Check if the two graphs are equal
        return True

    @property
    def graph(self):
        edges = [(src, dst, key) for src, dst, key, edge_type in self._graph.edges(keys=True, data="type") if edge_type == EdgeType.BODY]
        # TODO: properly induce subgraph for MultiDiGraph
        #   Currently, NetworkX will just return the nodes in the subgraph.
        #   See: https://stackoverflow.com/questions/16150557/networkxcreating-a-subgraph-induced-from-edges
        return self._graph.edge_subgraph(edges)

    @property
    def graph_symmetry(self):
        edges = [(src, dst, key) for src, dst, key, edge_type in self._graph.edges(keys=True, data="type") if edge_type == EdgeType.SYMMETRY]
        return self._graph.edge_subgraph(edges)

    @staticmethod
    def find_unique_nodes(skeletons: List['Skeleton']):
        """
        Given list of skeletons, return a list of unique node objects across all skeletons.

        Args:
            skeletons: The list of skeletons.

        Returns:
            A list of unique node objects.
        """
        return list({node for skeleton in skeletons for node in skeleton.nodes})

    @staticmethod
    def make_cattr(idx_to_node: Dict[int, Node] = None):
        """
        Create a cattr.Converter() that registers structure and unstructure hooks for
        Skeleton objects that handle serialization of skeletons objects.

        Args:
            idx_to_node: A dict that maps node index to Node objects.

        Returns:
            A cattr.Converter() instance ready for skeleton serialization and deserialization.
        """
        node_to_idx = {node:idx for idx,node in idx_to_node.items()} if idx_to_node is not None else None

        _cattr = cattr.Converter()
        _cattr.register_unstructure_hook(Skeleton, lambda x: Skeleton.to_dict(x, node_to_idx))
        _cattr.register_structure_hook(Skeleton, lambda x, cls: Skeleton.from_dict(x, idx_to_node))
        return _cattr

    @property
    def name(self):
        """Get the name of the skeleton.

        Returns:
            A string representing the name of the skeleton.
        """
        return self._graph.name

    @name.setter
    def name(self, name: str):
        """
        A skeleton object cannot change its name. This property is immutable because it is
        used to hash skeletons. If you want to rename a Skeleton you must use the class
        method :code:`rename_skeleton`:

        >>> new_skeleton = Skeleton.rename_skeleton(skeleton=old_skeleton, name="New Name")

        Args:
            name: The name of the Skeleton.

        Raises:
            NotImplementedError
        """
        raise NotImplementedError("Cannot change Skeleton name, it is immutable since " +
                                  "it is used for hashing. Create a copy of the skeleton " +
                                  "with new name using " +
                                  f"new_skeleton = Skeleton.rename(skeleton, '{name}'))")

    @classmethod
    def rename_skeleton(cls, skeleton: 'Skeleton', name: str) -> 'Skeleton':
        """
        A skeleton object cannot change its name. This property is immutable because it is
        used to hash skeletons. If you want to rename a Skeleton you must use this classmethod.

        >>> new_skeleton = Skeleton.rename_skeleton(skeleton=old_skeleton, name="New Name")

        Args:
            skeleton: The skeleton to copy.
            name: The name of the new skeleton.

        Returns:
            A new deep copied skeleton with the changed name.
        """
        new_skeleton = cls(name)
        new_skeleton._graph = copy.deepcopy(skeleton._graph)
        new_skeleton._graph.name = name
        return new_skeleton

    @property
    def nodes(self):
        """Get a list of :class:`Node`s.

        Returns:
            A list of :class:`Node`s
        """
        return list(self._graph.nodes)

    @property
    def node_names(self):
        """Get a list of node names.

        Returns:
            A list of node names.
        """
        return [node.name for node in self.nodes]

    @property
    def edges(self):
        """Get a list of edge tuples.

        Returns:
            list of (src_node, dst_node)
        """
        edge_list = [(d['edge_insert_idx'], src, dst)
                     for src, dst, key, d in self._graph.edges(keys=True, data=True)
                     if d['type'] == EdgeType.BODY]

        # We don't want to return the edge list in the order it is stored. We
        # want to use the insertion order. Sort by the insertion index for each
        # edge then drop it from the edge list.
        edge_list = [(src, dst) for _, src, dst in sorted(edge_list)]

        return edge_list

    @property
    def edge_names(self):
        """Get a list of edge name tuples.

        Returns:
            list of (src_node.name, dst_node.name)
        """
        edge_list = [(d['edge_insert_idx'], src.name, dst.name)
                     for src, dst, key, d in self._graph.edges(keys=True, data=True)
                     if d['type'] == EdgeType.BODY]

        # We don't want to return the edge list in the order it is stored. We
        # want to use the insertion order. Sort by the insertion index for each
        # edge then drop it from the edge list.
        edge_list = [(src, dst) for _, src, dst in sorted(edge_list)]

        return [(src.name, dst.name) for src, dst in self.edges]

    @property
    def edges_full(self):
        """Get a list of edge tuples with keys and attributes.

        Returns:
            list of (src_node, dst_node, key, attributes)
        """
        return [(src, dst, key, attr) for src, dst, key, attr in self._graph.edges(keys=True, data=True) if attr["type"] == EdgeType.BODY]

    @property
    def symmetries(self):
        """Get a list of all symmetries without duplicates.

        Returns:
            list of (node1, node2)
        """
        # Find all symmetric edges
        symmetries = [(src, dst) for src, dst, key, edge_type in self._graph.edges(keys=True, data="type") if edge_type == EdgeType.SYMMETRY]
        # Get rid of duplicates
        symmetries = list(set([tuple(set(e)) for e in symmetries]))
        return symmetries

    @property
    def symmetries_full(self):
        """Get a list of all symmetries with keys and attributes.

        Note: The returned list will contain duplicates (node1, node2) and (node2, node1).

        Returns:
            list of (node1, node2, key, attr)
        """
        # Find all symmetric edges
        return [(src, dst, key, attr) for src, dst, key, attr in self._graph.edges(keys=True, data=True) if attr["type"] == EdgeType.SYMMETRY]

    def node_to_index(self, node: Union[str, Node]):
        """
        Return the index of the node, accepts either a node or string name of a Node.

        Args:
            node: The name of the node or the Node object.

        Returns:
            The index of the node in the graph.
        """
        node_list = list(self._graph.nodes)
        try:
            return node_list.index(node)
        except ValueError:
            return node_list.index(self.find_node(node))

    def add_node(self, name: str):
        """Add a node representing an animal part to the skeleton.

        Args:
            name: The name of the node to add to the skeleton. This name must be unique within the skeleton.

        Returns:
            None
        """
        if not isinstance(name, str):
            raise TypeError("Cannot add nodes to the skeleton that are not str")

        if name in self.node_names:
            raise ValueError("Skeleton already has a node named ({})".format(name))

        self._graph.add_node(Node(name))

    def add_nodes(self, name_list: list):
        """
        Add a list of nodes representing animal parts to the skeleton.

        Args:
            name_list: List of strings representing the nodes.

        Returns:
            None
        """
        for node in name_list:
            self.add_node(node)

    def delete_node(self, name: str):
        """Remove a node from the skeleton.

        The method removes a node from the skeleton and any edge that is connected to it.

        Args:
            name: The name of the edge to remove

        Returns:
            None
        """
        try:
            node = self.find_node(name)
            self._graph.remove_node(node)
        except nx.NetworkXError:
            raise ValueError("The node named ({}) does not exist, cannot remove it.".format(name))

    def find_node(self, name: str):
        """Find node in skeleton by name of node.

        Args:
            name: The name of the :class:`Node` (or a :class:`Node`)

        Returns:
            Node, or None if no match found
        """
        if isinstance(name, Node):
            name = name.name

        nodes = [node for node in self.nodes if node.name == name]

        if len(nodes) == 1:
            return nodes[0]

        if len(nodes) > 1:
            raise ValueError("Found multiple nodes named ({}).".format(name))

        return None

    def add_edge(self, source: str, destination: str):
        """Add an edge between two nodes.

        Args:
            source: The name of the source node.
            destination: The name of the destination node.

        Returns:
            None

        """
        if isinstance(source, Node):
            source_node = source
            source = source_node.name
        else:
            source_node = self.find_node(source)

        if isinstance(destination, Node):
            destination_node = destination
            destination = destination_node.name
        else:
            destination_node = self.find_node(destination)

        if source_node is None:
            raise ValueError("Skeleton does not have source node named ({})".format(source))

        if destination_node is None:
            raise ValueError("Skeleton does not have destination node named ({})".format(destination))

        if self._graph.has_edge(source_node, destination_node):
            raise ValueError("Skeleton already has an edge between ({}) and ({}).".format(source, destination))

        self._graph.add_edge(source_node, destination_node, type = EdgeType.BODY,
                             edge_insert_idx = self._graph.graph['num_edges_inserted'])
        self._graph.graph['num_edges_inserted'] = self._graph.graph['num_edges_inserted'] + 1

    def delete_edge(self, source: str, destination: str):
        """Delete an edge between two nodes.

        Args:
            source: The name of the source node.
            destination: The name of the destination node.

        Returns:
            None
        """
        if isinstance(source, Node):
            source_node = source
            source = source_node.name
        else:
            source_node = self.find_node(source)

        if isinstance(destination, Node):
            destination_node = destination
            destination = destination_node.name
        else:
            destination_node = self.find_node(destination)

        if source_node is None:
            raise ValueError("Skeleton does not have source node named ({})".format(source))

        if destination_node is None:
            raise ValueError("Skeleton does not have destination node named ({})".format(destination))

        if not self._graph.has_edge(source_node, destination_node):
            raise ValueError("Skeleton has no edge between ({}) and ({}).".format(source, destination))

        self._graph.remove_edge(source_node, destination_node)

    def add_symmetry(self, node1: str, node2: str):
        """Specify that two parts (nodes) in the skeleton are symmetrical.

        Certain parts of an animal body can be related as symmetrical
        parts in a pair. For example, the left and right hands of a person.

        Args:
            node1: The name of the first part in the symmetric pair
            node2: The name of the second part in the symmetric pair

        Returns:
            None

        """
        node1_node, node2_node = self.find_node(node1), self.find_node(node2)

        # We will represent symmetric pairs in the skeleton via additional edges in the _graph
        # These edges will have a special attribute signifying they are not part of the skeleton itself

        if node1 == node2:
            raise ValueError("Cannot add symmetry to the same node.")

        if self.get_symmetry(node1) is not None:
            raise ValueError(f"{node1} is already symmetric with {self.get_symmetry(node1)}.")

        if self.get_symmetry(node2) is not None:
            raise ValueError(f"{node2} is already symmetric with {self.get_symmetry(node2)}.")

        self._graph.add_edge(node1_node, node2_node, type=EdgeType.SYMMETRY)
        self._graph.add_edge(node2_node, node1_node, type=EdgeType.SYMMETRY)

    def delete_symmetry(self, node1: str, node2: str):
        """Deletes a previously established symmetry relationship between two nodes.

        Args:
            node1: The name of the first part in the symmetric pair
            node2: The name of the second part in the symmetric pair

        Returns:
            None
        """
<<<<<<< HEAD
        node1_node, node2_node = self.find_node(node1), self.find_node(node2)
=======
        node1_node = self.find_node(node1)
        node2_node = self.find_node(node2)
>>>>>>> b4276b3f

        if self.get_symmetry(node1) != node2_node or self.get_symmetry(node2) != node1_node:
            raise ValueError(f"Nodes {node1}, {node2} are not symmetric.")

        edges = [(src, dst, key) for src, dst, key, edge_type in self._graph.edges([node1_node, node2_node], keys=True, data="type") if edge_type == EdgeType.SYMMETRY]
        self._graph.remove_edges_from(edges)

    def get_symmetry(self, node: str):
        """ Returns the node symmetric with the specified node.

        Args:
            node: The name of the node to query.

        Returns:
            The symmetric :class:`Node`, None if no symmetry
        """
        node_node = self.find_node(node)

        symmetry = [dst for src, dst, edge_type in self._graph.edges(node_node, data="type") if edge_type == EdgeType.SYMMETRY]

        if len(symmetry) == 0:
            return None
        elif len(symmetry) == 1:
            return symmetry[0]
        else:
            raise ValueError(f"{node} has more than one symmetry.")

    def get_symmetry_name(self, node: str):
        """Returns the name of the node symmetric with the specified node.

        Args:
            node: The name of the node to query.

        Returns:
            name of symmetric node, None if no symmetry
        """
        symmetric_node = self.get_symmetry(node)
        return None if symmetric_node is None else symmetric_node.name

    def __getitem__(self, node_name: str) -> dict:
        """
        Retrieves the node data associated with Skeleton node.

        Args:
            node_name: The name from which to retrieve data.

        Returns:
            A dictionary of data associated with this node.

        """
        node = self.find_node(node_name)
        if node is None:
            raise ValueError(f"Skeleton does not have node named '{node_name}'.")

        return self._graph.nodes.data()[node]

    def __contains__(self, node_name: str) -> bool:
        """
        Checks if specified node exists in skeleton.

        Args:
            node_name: the node name to query

        Returns:
            True if node is in the skeleton.
        """
        return self.has_node(node_name)

    def relabel_node(self, old_name: str, new_name: str):
        """
        Relabel a single node to a new name.

        Args:
            old_name: The old name of the node.
            new_name: The new name of the node.

        Returns:
            None
        """
        self.relabel_nodes({old_name: new_name})

    def relabel_nodes(self, mapping: Dict[str, str]):
        """
        Relabel the nodes of the skeleton.

        Args:
            mapping: A dictionary with the old labels as keys and new labels as values. A partial mapping is allowed.

        Returns:
            None
        """
        existing_nodes = self.nodes
        for old_name, new_name in mapping.items():
            if self.has_node(new_name):
                raise ValueError("Cannot relabel a node to an existing name.")
            node = self.find_node(old_name)
            if node is not None:
                node.name = new_name

        # self._graph = nx.relabel_nodes(G=self._graph, mapping=mapping)

    def has_node(self, name: str) -> bool:
        """
        Check whether the skeleton has a node.

        Args:
            name: The name of the node to check for.

        Returns:
            True for yes, False for no.

        """
        return name in self.node_names

    def has_nodes(self, names: Iterable[str]) -> bool:
        """
        Check whether the skeleton has a list of nodes.

        Args:
            name: The list names of the nodes to check for.

        Returns:
            True for yes, False for no.

        """
        current_node_names = self.node_names
        for name in names:
            if name not in current_node_names:
                return False

        return True

    def has_edge(self, source_name: str, dest_name: str) -> bool:
        """
        Check whether the skeleton has an edge.

        Args:
            source_name: The name of the source node for the edge.
            dest_name: The name of the destination node for the edge.

        Returns:
            True is yes, False if no.

        """
        source_node, destination_node = self.find_node(source_name), self.find_node(dest_name)
        return self._graph.has_edge(source_node, destination_node)

    @staticmethod
    def to_dict(obj: 'Skeleton', node_to_idx: Dict[Node, int] = None):

        # This is a weird hack to serialize the whole _graph into a dict.
        # I use the underlying to_json and parse it.
        return json.loads(obj.to_json(node_to_idx))

    @classmethod
    def from_dict(cls, d: Dict, node_to_idx: Dict[Node, int] = None):
        return Skeleton.from_json(json.dumps(d), node_to_idx)

    def to_json(self, node_to_idx: Dict[Node, int] = None) -> str:
        """
        Convert the skeleton to a JSON representation.

        Args:
            node_to_idx (optional): Map for converting `Node` nodes to int

        Returns:
            A string containing the JSON representation of the Skeleton.
        """
        jsonpickle.set_encoder_options('simplejson', sort_keys=True, indent=4)
        if node_to_idx is not None:
            indexed_node_graph = nx.relabel_nodes(G=self._graph, mapping=node_to_idx) # map nodes to int
        else:
            indexed_node_graph = self._graph

        # Encode to JSON
        json_str = jsonpickle.encode(json_graph.node_link_data(indexed_node_graph))

        return json_str

    def save_json(self, filename: str, node_to_idx: Dict[Node, int] = None):
        """Save the skeleton as JSON file.

           Output the complete skeleton to a file in JSON format.

           Args:
               filename: The filename to save the JSON to.
               node_to_idx (optional): Map for converting `Node` nodes to int

            Returns:
                None
           """

        json_str = self.to_json(node_to_idx)

        with open(filename, 'w') as file:
            file.write(json_str)

    @classmethod
    def from_json(cls, json_str: str, idx_to_node: Dict[int, Node] = None):
        """
        Parse a JSON string containing the Skeleton object and create an instance from it.

        Args:
            json_str: The JSON encoded Skeleton.
            idx_to_node (optional): Map for converting int node in json back to corresponding `Node`.

        Returns:
            An instance of the Skeleton object decoded from the JSON.
        """
        graph = json_graph.node_link_graph(jsonpickle.decode(json_str))

        # Replace graph node indices with corresponding nodes from node_map
        if idx_to_node is not None:
            graph = nx.relabel_nodes(G=graph, mapping=idx_to_node)

        skeleton = Skeleton()
        skeleton._graph = graph

        return skeleton

    @classmethod
    def load_json(cls, filename: str, idx_to_node: Dict[int, Node] = None):
        """Load a skeleton from a JSON file.

        This method will load the Skeleton from JSON file saved with; :meth:`~Skeleton.save_json`

        Args:
            filename: The file that contains the JSON specifying the skeleton.
            idx_to_node (optional): Map for converting int node in json back to corresponding `Node`.

        Returns:
            The Skeleton object stored in the JSON filename.

        """

        with open(filename, 'r') as file:
            skeleton = Skeleton.from_json(file.read(), idx_to_node)

        return skeleton

    @classmethod
    def load_hdf5(cls, file: Union[str, h5.File], name: str):
        """
        Load a specific skeleton (by name) from the HDF5 file.

        Args:
            file: The file name or open h5.File
            name: The name of the skeleton.

        Returns:
            The skeleton instance stored in the HDF5 file.
        """
        if isinstance(file, str):
            with h5.File(file) as _file:
                skeletons = Skeleton._load_hdf5(_file) # Load all skeletons
        else:
            skeletons = Skeleton._load_hdf5(file)

        return skeletons[name]

    @classmethod
    def load_all_hdf5(cls, file: Union[str, h5.File],
                      return_dict: bool = False) -> Union[List['Skeleton'], Dict[str, 'Skeleton']]:
        """
        Load all skeletons found in the HDF5 file.

        Args:
            file: The file name or open h5.File
            return_dict: True if the the return value should be a dict where the
            keys are skeleton names and values the corresponding skeleton. False
            if the return should just be a list of the skeletons.

        Returns:
            The skeleton instances stored in the HDF5 file. Either in List or Dict form.
        """
        if isinstance(file, str):
            with h5.File(file) as _file:
                skeletons = Skeleton._load_hdf5(_file) # Load all skeletons
        else:
            skeletons = Skeleton._load_hdf5(file)

        if return_dict:
            return skeletons

        return list(skeletons.values())

    @classmethod
    def _load_hdf5(cls, file: h5.File):

        skeletons = {}
        for name, json_str in file['skeleton'].attrs.items():
            skeletons[name] = Skeleton.from_json(json_str)

        return skeletons

    def save_hdf5(self, file: Union[str, h5.File]):
        if isinstance(file, str):
            with h5.File(file) as _file:
                self._save_hdf5(_file)
        else:
            self._save_hdf5(file)

    @classmethod
    def save_all_hdf5(self, file: Union[str, h5.File], skeletons: List['Skeleton']):
        """
        Convenience method to save a list of skeletons to HDF5 file. Skeletons are saved
        as attributes of a /skeleton group in the file.

        Args:
            file: The filename or the open h5.File object.
            skeletons: The list of skeletons to save.

        Returns:
            None
        """

        # Make sure no skeleton has the same name
        unique_names = {s.name for s in skeletons}

        if len(unique_names) != len(skeletons):
            raise ValueError("Cannot save multiple Skeleton's with the same name.")

        for skeleton in skeletons:
            skeleton.save_hdf5(file)

    def _save_hdf5(self, file: h5.File):
        """
        Actual implementation of HDF5 saving.

        Args:
            file: The open h5.File to write the skeleton data too.

        Returns:
            None
        """

        # All skeleton will be put as sub-groups in the skeleton group
        if 'skeleton' not in file:
            all_sk_group = file.create_group('skeleton', track_order=True)
        else:
            all_sk_group = file.require_group('skeleton')

        # Write the dataset to JSON string, then store it in a string
        # attribute
        all_sk_group.attrs[self.name] = np.string_(self.to_json())

    @classmethod
    def load_mat(cls, filename: str):
        """
        Load the skeleton from a Matlab MAT file. This is to support backwards
        compatibility with old LEAP MATLAB code and datasets.

        Args:
            filename: The name of the skeleton file

        Returns:
            An instance of the skeleton.
        """

        # Lets create a skeleton object, use the filename for the name since old LEAP
        # skeletons did not have names.
        skeleton = cls(name=filename)

        skel_mat = loadmat(filename)
        skel_mat["nodes"] = skel_mat["nodes"][0][0]  # convert to scalar
        skel_mat["edges"] = skel_mat["edges"] - 1    # convert to 0-based indexing

        node_names = skel_mat['nodeNames']
        node_names = [str(n[0][0]) for n in node_names]
        skeleton.add_nodes(node_names)
        for k in range(len(skel_mat["edges"])):
            edge = skel_mat["edges"][k]
            skeleton.add_edge(source=node_names[edge[0]], destination=node_names[edge[1]])

        return skeleton

    def __str__(self):
        return "%s(name=%r)" % (self.__class__.__name__, self.name)

    def __hash__(self):
        """
        Construct a hash from skeleton id.
        """
        return id(self)<|MERGE_RESOLUTION|>--- conflicted
+++ resolved
@@ -512,12 +512,8 @@
         Returns:
             None
         """
-<<<<<<< HEAD
-        node1_node, node2_node = self.find_node(node1), self.find_node(node2)
-=======
         node1_node = self.find_node(node1)
         node2_node = self.find_node(node2)
->>>>>>> b4276b3f
 
         if self.get_symmetry(node1) != node2_node or self.get_symmetry(node2) != node1_node:
             raise ValueError(f"Nodes {node1}, {node2} are not symmetric.")
